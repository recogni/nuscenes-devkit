--- conflicted
+++ resolved
@@ -1,12 +1,8 @@
 # nuScenes dev-kit.
 # Code written by Oscar Beijbom, 2019.
-<<<<<<< HEAD
 import logging
-from typing import Callable
-=======
 import copy
 from typing import Callable, List, Optional
->>>>>>> 023dbc21
 
 import numpy as np
 
